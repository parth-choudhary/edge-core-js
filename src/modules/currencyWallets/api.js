--- conflicted
+++ resolved
@@ -307,12 +307,6 @@
     },
 
     async makeSpend (spendInfo: AbcSpendInfo): Promise<AbcTransaction> {
-<<<<<<< HEAD
-      const currentCurrencyCode = plugin().currencyInfo.currencyCode
-      const { destWallet, nativeAmount: destAmount } = spendInfo.spendTargets[0]
-
-=======
->>>>>>> c0a4d0a3
       if (
         spendInfo.spendTargets[0].destWallet
       ) {
@@ -331,37 +325,30 @@
             currentPublicAddress,
             destPublicAddress
           )
+
+          let nativeAmount = spendInfo.nativeAmount
+          const destAmount = spendInfo.spendTargets[0].nativeAmount
+
+          if (destAmount) {
+            const rate = await shapeshiftApi.getExchangeSwapRate(currentCurrencyCode, destCurrencyCode)
+            nativeAmount = div(destAmount, rate.toString())
+          }
+
           const spendTarget: AbcSpendTarget = {
             currencyCode: spendInfo.currencyCode,
-            nativeAmount: spendInfo.nativeAmount,
+            nativeAmount: nativeAmount,
             publicAddress: exchangeData.deposit
           }
+
           const exchangeSpendInfo: AbcSpendInfo = {
             spendTargets: [spendTarget]
           }
+
           const tx = await engine().makeSpend(exchangeSpendInfo)
 
-<<<<<<< HEAD
-        let nativeAmount = spendInfo.nativeAmount
-        if (destAmount) {
-          const rate = await shapeshiftApi.getExchangeSwapRate(currentCurrencyCode, destCurrencyCode)
-          nativeAmount = div(destAmount, rate.toString())
-        }
-
-        const exchangeSpendInfo = {
-          ...spendInfo,
-          nativeAmount,
-          spendTargets: [
-            {
-              ...spendInfo.spendTargets[0],
-              publicAddress: exchangeData.deposit
-            }
-          ]
-=======
           tx.otherParams = tx.otherParams || {}
           tx.otherParams.exchangeData = exchangeData
           return tx
->>>>>>> c0a4d0a3
         }
         // transfer same currencly from one wallet to another
       }
